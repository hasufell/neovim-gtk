--- conflicted
+++ resolved
@@ -37,7 +37,6 @@
 
 
 use std::env;
-use gtk::prelude::*;
 use gio::{ApplicationExt, FileExt};
 
 use ui::Ui;
@@ -70,29 +69,22 @@
         .filter(|a| !a.starts_with(BIN_PATH_ARG))
         .map(String::as_str)
         .collect();
-    app.run(argv.len() as i32, &argv);
+    app.run(&argv);
 }
 
 fn open(app: &gtk::Application, files: &[gio::File], _: &str) {
     for f in files {
-        let mut ui = Ui::new();
+        let mut ui = Ui::new(ShellOptions::new(nvim_bin_path(std::env::args()),
+                f.get_path().and_then(|p| p.to_str().map(str::to_owned))));
 
-        ui.init(app,
-                nvim_bin_path(std::env::args()).as_ref(),
-                f.get_path().as_ref().map(|p| p.to_str()).unwrap_or(None));
+        ui.init(app);
     }
 }
 
 fn activate(app: &gtk::Application) {
-    let mut ui = Ui::new(ShellOptions::new(nvim_bin_path(std::env::args()), open_arg()));
+    let mut ui = Ui::new(ShellOptions::new(nvim_bin_path(std::env::args()), None));
 
-<<<<<<< HEAD
-    ui.init(app,
-            nvim_bin_path(std::env::args()).as_ref(),
-            None);
-=======
     ui.init(app);
->>>>>>> 491de706
 }
 
 fn nvim_bin_path<I>(args: I) -> Option<String>
