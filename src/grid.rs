--- conflicted
+++ resolved
@@ -10,16 +10,11 @@
 
 use neovim_lib::Value;
 
-<<<<<<< HEAD
-use highlight::{Highlight, HighlightMap};
-use nvim::{RepaintGridEvent, RepaintMode};
-use mode;
-use render;
-use ui_model::{ModelRect, ModelRectVec, UiModel};
-=======
 use crate::highlight::{Highlight, HighlightMap};
+use crate::nvim::{RepaintGridEvent, RepaintMode};
+use crate::mode;
+use crate::render;
 use crate::ui_model::{ModelRect, ModelRectVec, UiModel};
->>>>>>> 2fef84fb
 
 const DEFAULT_GRID: u64 = 1;
 const DEFAULT_FONT_NAME: &str = "DejaVu Sans Mono 12";
@@ -304,15 +299,14 @@
         drawing_area.set_can_focus(true);
 
         drawing_area.add_events(
-            (gdk::EventMask::BUTTON_RELEASE_MASK
-                | gdk::EventMask::BUTTON_PRESS_MASK
-                | gdk::EventMask::BUTTON_MOTION_MASK
-                | gdk::EventMask::SCROLL_MASK
-                | gdk::EventMask::SMOOTH_SCROLL_MASK
-                | gdk::EventMask::ENTER_NOTIFY_MASK
-                | gdk::EventMask::LEAVE_NOTIFY_MASK
-                | gdk::EventMask::POINTER_MOTION_MASK)
-                .bits() as i32,
+            gdk::EventMask::BUTTON_RELEASE_MASK
+            | gdk::EventMask::BUTTON_PRESS_MASK
+            | gdk::EventMask::BUTTON_MOTION_MASK
+            | gdk::EventMask::SCROLL_MASK
+            | gdk::EventMask::SMOOTH_SCROLL_MASK
+            | gdk::EventMask::ENTER_NOTIFY_MASK
+            | gdk::EventMask::LEAVE_NOTIFY_MASK
+            | gdk::EventMask::POINTER_MOTION_MASK
         );
 
         let pango_context = drawing_area.create_pango_context().unwrap();
